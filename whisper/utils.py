--- conflicted
+++ resolved
@@ -26,10 +26,7 @@
 def compression_ratio(text) -> float:
     text_bytes = text.encode("utf-8")
     return len(text_bytes) / len(zlib.compress(text_bytes))
-<<<<<<< HEAD
-=======
-
->>>>>>> b9265e57
+  
 
 def format_timestamp(seconds: float, always_include_hours: bool = False, decimal_marker: str = '.'):
     assert seconds >= 0, "non-negative timestamp expected"
